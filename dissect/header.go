--- conflicted
+++ resolved
@@ -446,14 +446,9 @@
 	return h, nil
 }
 
-<<<<<<< HEAD
 // deriveTeamRoles uses the operators chosen by the players to
 // determine the team roles
-func (r *Reader) deriveTeamRoles() error {
-=======
-// deriveTeamRoles uses the operators chosen by the players to determine the team roles.
-func (r *DissectReader) deriveTeamRoles() {
->>>>>>> 02f9437e
+func (r *Reader) deriveTeamRoles() {
 	for _, p := range r.Header.Players {
 		role := p.Operator.Role()
 		teamIndex := p.TeamIndex
